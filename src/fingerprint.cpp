/**********************************************************************
fingerprint.cpp - Implementation of fingerpring base class and fastsearching

Copyright (C) 2005 by Chris Morley

This file is part of the Open Babel project.
For more information, see <http://openbabel.org/>

This program is free software; you can redistribute it and/or modify
it under the terms of the GNU General Public License as published by
the Free Software Foundation version 2 of the License.

This program is distributed in the hope that it will be useful,
but WITHOUT ANY WARRANTY; without even the implied warranty of
MERCHANTABILITY or FITNESS FOR A PARTICULAR PURPOSE.  See the
GNU General Public License for more details.
***********************************************************************/

#include <openbabel/babelconfig.h>

#include <vector>
#include <algorithm>
#include <iosfwd>
#include <cstring>
#include <fstream>

#include <openbabel/fingerprint.h>
#include <openbabel/oberror.h>

using namespace std;
namespace OpenBabel
{
#if defined(__CYGWIN__) || defined(__MINGW32__)
  // macro to implement static OBPlugin::PluginMapType& Map()
  PLUGIN_CPP_FILE(OBFingerprint)
#endif

  const unsigned int OBFingerprint::bitsperint = 8 * sizeof(unsigned int);

  void OBFingerprint::SetBit(vector<unsigned int>& vec, const unsigned int n)
  {
    vec[n/Getbitsperint()] |= (1 << (n % Getbitsperint()));
  }

  bool OBFingerprint::GetBit(const vector<unsigned int>& vec, const unsigned int n)
  {
    unsigned int word =vec[n/Getbitsperint()];
    return (word &= (1 << (n % Getbitsperint())))!=0;
  }

  ////////////////////////////////////////
  void OBFingerprint::Fold(vector<unsigned int>& vec, unsigned int nbits)
  {
    if(nbits<Getbitsperint())
    {
      stringstream ss;
      ss << "Can't fold to less than " << Getbitsperint() << "bits";
      obErrorLog.ThrowError(__FUNCTION__, ss.str(), obError);
      return;
    }
    // "folding" to a larger # of bits
    if (nbits > vec.size()*Getbitsperint()) {
      vec.resize(nbits/Getbitsperint(), 0);
    }
    else {
      // normal folding to smaller vector sizes
      while(vec.size()*Getbitsperint()/2 >= nbits)
        vec.erase(transform(vec.begin(),vec.begin()+vec.size()/2,
                            vec.begin()+vec.size()/2, vec.begin(), bit_or()), vec.end());
    }
  }

  ////////////////////////////////////////
/*  bool OBFingerprint::GetNextFPrt(std::string& id, OBFingerprint*& pFPrt)
  {
    Fptpos iter;
    if(id.empty())
      iter=FPtsMap().begin();
    else
      {
        iter=FPtsMap().find(id);
        if(iter!=FPtsMap().end())
          ++iter;
      }
    if(iter==FPtsMap().end())
      return false;
    id    = iter->first;
    pFPrt = iter->second;
    return true;
  }

  OBFingerprint* OBFingerprint::FindFingerprint(const string& ID)
  {
    if(ID.empty())
      return _pDefault;
    Fptpos iter = FPtsMap().find(ID);
    if(iter==FPtsMap().end())
      return NULL;
    else
      return iter->second;
  }
*/
  double OBFingerprint::Tanimoto(const vector<unsigned int>& vec1, const vector<unsigned int>& vec2)
  {
    //Independent of sizeof(unsigned int)
    if(vec1.size()!=vec2.size())
      return -1; //different number of bits
    int andbits=0, orbits=0;
    for (unsigned i=0;i<vec1.size();++i)
      {
        int andfp = vec1[i] & vec2[i];
        int orfp = vec1[i] | vec2[i];
        //Count bits
      /* GCC 3.4 supports a "population count" builtin, which on many targets is
         implemented with a single instruction.  There is a fallback definition
         in libgcc in case a target does not have one, which should be just as
         good as the static function below.  */
#if __GNUC__ > 3 || (__GNUC__ == 3 && __GNUC_MINOR__ >= 4)
        andbits += __builtin_popcount(andfp);
        orbits += __builtin_popcount(orfp);
#else
        for(;andfp;andfp=andfp<<1)
          if(andfp<0) ++andbits;
        for(;orfp;orfp=orfp<<1)
          if(orfp<0) ++orbits;
#endif
      }
    if(orbits==0)
      return 0.0;
    return((double)andbits/(double)orbits);
  }

  //*****************************************************************
  bool FastSearch::Find(OBBase* pOb, vector<unsigned long>& SeekPositions,
                        unsigned int MaxCandidates)
  {
    ///Finds chemical objects in datafilename (which must previously have been indexed)
    ///that have all the same bits set in their fingerprints as in the fingerprint of
    ///a pattern object. (Usually a substructure search in molecules.)
    ///The type of fingerprint and its degree of folding does not have to be specified
    ///here because the values in the index file are used.
    ///The positions of the candidate matching molecules in the original datafile are returned.

    vector<unsigned int> vecwords;
    _pFP->GetFingerprint(pOb,vecwords, _index.header.words * OBFingerprint::Getbitsperint());

    vector<unsigned int>candidates; //indices of matches from fingerprint screen
    candidates.reserve(MaxCandidates);

    unsigned int dataSize = _index.header.nEntries;
    //	GetFingerprint(mol, vecwords, _index.header.words, _index.header.fptype);

    unsigned int words = _index.header.words;
    unsigned int* nextp = &_index.fptdata[0];
    unsigned int* ppat0 = &vecwords[0];
<<<<<<< HEAD
    register unsigned int* p;
    register unsigned int* ppat;
    register unsigned int a;
    unsigned int i; 
=======
    unsigned int* p;
    unsigned int* ppat;
    unsigned int a;
    unsigned int i;
>>>>>>> 5a9457ab
    for(i=0;i<dataSize; ++i) //speed critical section
      {
        p=nextp;
        nextp += words;
        ppat=ppat0;
        a=0;
        while(p<nextp)
          {
            if ( (a=((*ppat) & (*p++)) ^ (*ppat++)) ) break;
          }
        if(!a)
          {
            candidates.push_back(i);
            if(candidates.size()>=MaxCandidates)
              break;
          }
      }

    if(i<_index.header.nEntries) //premature end to search
      {
        stringstream errorMsg;
        errorMsg << "Stopped looking after " << i << " molecules." << endl;
        obErrorLog.ThrowError(__FUNCTION__, errorMsg.str(), obWarning);
      }

    vector<unsigned int>::iterator itr;
    for(itr=candidates.begin();itr!=candidates.end();++itr)
      {
        SeekPositions.push_back(_index.seekdata[*itr]);
      }
    return true;
  }

////////////////////////////////////////////////////////////
 bool FastSearch::FindMatch(OBBase* pOb, vector<unsigned long>& SeekPositions,
                            unsigned int MaxCandidates)
{
//Similar to FastSearch::Find() except that successful candidates have all bits the same as the target
  vector<unsigned int> vecwords;
  _pFP->GetFingerprint(pOb,vecwords, _index.header.words * OBFingerprint::Getbitsperint());

  vector<unsigned int>candidates; //indices of matches from fingerprint screen

  unsigned int dataSize = _index.header.nEntries;
  unsigned int words = _index.header.words;
  unsigned int* nextp = &_index.fptdata[0]; // start of next FP in index
  unsigned int* ppat0 = &vecwords[0];       // start of target FP
  unsigned int* p;                          // current position in index
  unsigned int* ppat;                       // current position in target FP
  unsigned int i; // need address of this, can't be register
  for(i=0;i<dataSize; ++i) //speed critical section
  {
    p=nextp;
    nextp += words;
    ppat=ppat0;

    while((*p++ == *ppat++ ) && (p<nextp));

    if(p==nextp)
    {
      candidates.push_back(i);
      if(candidates.size()>=MaxCandidates)
        break;
    }
  }

  vector<unsigned int>::iterator itr;
  for(itr=candidates.begin();itr!=candidates.end();++itr)
    {
      SeekPositions.push_back(_index.seekdata[*itr]);
    }
  return true;
}

  /////////////////////////////////////////////////////////
  bool FastSearch::FindSimilar(OBBase* pOb, multimap<double, unsigned long>& SeekposMap,
                               double MinTani, double MaxTani)
  {
    vector<unsigned int> targetfp;
    _pFP->GetFingerprint(pOb,targetfp, _index.header.words * OBFingerprint::Getbitsperint());

    unsigned int words = _index.header.words;
    unsigned int dataSize = _index.header.nEntries;
    unsigned int* nextp = &_index.fptdata[0];
    unsigned int* p;
    unsigned int i;
    for(i=0;i<dataSize; ++i) //speed critical section
      {
        p=nextp;
        nextp += words;
        double tani = OBFingerprint::Tanimoto(targetfp,p);
        if(tani>MinTani && tani < MaxTani)
          SeekposMap.insert(pair<const double, unsigned long>(tani,_index.seekdata[i]));
      }
    return true;
  }

  /////////////////////////////////////////////////////////
  bool FastSearch::FindSimilar(OBBase* pOb, multimap<double, unsigned long>& SeekposMap,
                               int nCandidates)
  {
    ///If nCandidates is zero or omitted the original size of the multimap is used
    if(nCandidates)
      {
        //initialise the multimap with nCandidate zero entries
        SeekposMap.clear();
        int i;
        for(i=0;i<nCandidates;++i)
          SeekposMap.insert(pair<const double, unsigned long>(0,0));
      }
    else if(SeekposMap.size()==0)
      return false;

    vector<unsigned int> targetfp;
    _pFP->GetFingerprint(pOb,targetfp, _index.header.words * OBFingerprint::Getbitsperint());

    unsigned int words = _index.header.words;
    unsigned int dataSize = _index.header.nEntries;
    unsigned int* nextp = &_index.fptdata[0];
    unsigned int* p;
    unsigned int i;
    for(i=0;i<dataSize; ++i) //speed critical section
      {
        p=nextp;
        nextp += words;
        double tani = OBFingerprint::Tanimoto(targetfp,p);
        if(tani>SeekposMap.begin()->first)
          {
            SeekposMap.insert(pair<const double, unsigned long>(tani,_index.seekdata[i]));
            SeekposMap.erase(SeekposMap.begin());
          }
      }
    return true;
  }

  /////////////////////////////////////////////////////////
  string FastSearch::ReadIndex(istream* pIndexstream)
  {
    //Reads fs index from istream into member variables
    _index.Read(pIndexstream);

    _pFP = _index.CheckFP();
    if(!_pFP)
      *(_index.header.datafilename) = '\0';

    return _index.header.datafilename; //will be empty on error
  }

  //////////////////////////////////////////////////////////
  string FastSearch::ReadIndexFile(string IndexFilename)
  {
    ifstream ifs(IndexFilename.c_str(),ios::binary);
    if(ifs)
      return ReadIndex(&ifs);
    else
    {
      string dum;
      return dum;
    }
  }

  //////////////////////////////////////////////////////////
  bool FptIndex::Read(istream* pIndexstream)
  {
//    pIndexstream->read((char*)&(header), sizeof(FptIndexHeader));
//    pIndexstream->seekg(header.headerlength);//allows header length to be changed

    if(!ReadHeader(pIndexstream))
      {
        *(header.datafilename) = '\0';
        return false;
      }

    unsigned long nwords = header.nEntries * header.words;
    fptdata.resize(nwords);
    seekdata.resize(header.nEntries);

    pIndexstream->read((char*)&(fptdata[0]), sizeof(unsigned int) * nwords);
<<<<<<< HEAD
    if(header.seek64) 
      {
    	pIndexstream->read((char*)&(seekdata[0]), sizeof(unsigned long) * header.nEntries);
      }
    else 
=======
    if(header.seek64)
      {
    	pIndexstream->read((char*)&(seekdata[0]), sizeof(unsigned long) * header.nEntries);
      }
    else
>>>>>>> 5a9457ab
      { //legacy format
	 vector<unsigned int> tmp(header.nEntries);
         pIndexstream->read((char*)&(tmp[0]), sizeof(unsigned int) * header.nEntries);
	 std::copy(tmp.begin(),tmp.end(),seekdata.begin());
      }

    if(pIndexstream->fail())
      {
        *(header.datafilename) = '\0';
        return false;
      }
    return true;
  }

  //////////////////////////////////////////////////////////
  bool FptIndex::ReadHeader(istream* pIndexstream)
  {
    pIndexstream->read( (char*)&header.headerlength, sizeof(unsigned) );
    pIndexstream->read( (char*)&header.nEntries,     sizeof(unsigned) );
    pIndexstream->read( (char*)&header.words,        sizeof(unsigned) );
    pIndexstream->read( (char*)&header.fpid,         sizeof(header.fpid) );
    pIndexstream->read( (char*)&header.seek64,       sizeof(header.seek64) );
    pIndexstream->read( (char*)&header.datafilename, sizeof(header.datafilename) );
    return !pIndexstream->fail();
 }

  //////////////////////////////////////////////////////////
  OBFingerprint* FptIndex::CheckFP()
  {
    //check that fingerprint type is available
    OBFingerprint* pFP = OBFingerprint::FindFingerprint(header.fpid);
    if(!pFP)
      {
        stringstream errorMsg;
        errorMsg << "Index has Fingerprints of type '" << header.fpid
                 << " which is not currently loaded." << endl;
        obErrorLog.ThrowError(__FUNCTION__, errorMsg.str(), obError);
      }
    return pFP; //NULL if not available
  }

  //*******************************************************
  FastSearchIndexer::FastSearchIndexer(string& datafilename, ostream* os,
                                       std::string& fpid, int FptBits, int nmols)
  {
    ///Starts indexing process
    _indexstream = os;
    _nbits=FptBits;
    _pindex= new FptIndex;
    _pindex->header.headerlength = 3*sizeof(unsigned)+sizeof(_pindex->header.fpid)
                                    +sizeof(_pindex->header.datafilename);
    strncpy(_pindex->header.fpid,fpid.c_str(),15);
    _pindex->header.fpid[14]='\0'; //ensure fpid is terminated at 14 characters.
    _pindex->header.seek64 = 1;
    strncpy(_pindex->header.datafilename, datafilename.c_str(), 255);

    //just a hint to reserve size of vectors; definitive value set in destructor
    _pindex->header.nEntries = nmols;

    //check that fingerprint type is available
    _pFP = _pindex->CheckFP();
    if(fpid.empty()) // add id of default FP
      strcpy(_pindex->header.fpid, _pFP->GetID());

    //Save a small amount of time by not generating info (FP2 currently)
    _pFP->SetFlags(_pFP->Flags() | OBFingerprint::FPT_NOINFO);
  }

  /////////////////////////////////////////////////////////////
  FastSearchIndexer::FastSearchIndexer(FptIndex* pindex, std::ostream* os, int nmols)
  {
    //nmols is new total number of molecules
    _indexstream = os;
    _pindex = pindex;
    _nbits  = _pindex->header.words * OBFingerprint::Getbitsperint();

    //just a hint to reserve size of vectors; definitive value set in destructor
    _pindex->header.nEntries = nmols;

    //check that fingerprint type is available
    _pFP = _pindex->CheckFP();
  }

  /////////////////////////////////////////////////////////////
  FastSearchIndexer::~FastSearchIndexer()
  {
    ///Saves index file
    FptIndexHeader& hdr = _pindex->header;
    hdr.nEntries = _pindex->seekdata.size();
    //Write header
    //_indexstream->write((const char*)&hdr, sizeof(FptIndexHeader));
    _indexstream->write( (const char*)&hdr.headerlength, sizeof(unsigned) );
    _indexstream->write( (const char*)&hdr.nEntries,     sizeof(unsigned) );
    _indexstream->write( (const char*)&hdr.words,        sizeof(unsigned) );
    _indexstream->write( (const char*)&hdr.fpid,         sizeof(hdr.fpid) );
    _indexstream->write( (const char*)&hdr.seek64,         sizeof(hdr.seek64) );
    _indexstream->write( (const char*)&hdr.datafilename, sizeof(hdr.datafilename) );

    _indexstream->write((const char*)&_pindex->fptdata[0], _pindex->fptdata.size()*sizeof(unsigned int));
    _indexstream->write((const char*)&_pindex->seekdata[0], _pindex->seekdata.size()*sizeof(unsigned long));
    if(!_indexstream)
      obErrorLog.ThrowError(__FUNCTION__,
                            "Difficulty writing index", obWarning);
    delete _pindex;

    _pFP->SetFlags(_pFP->Flags() & ~OBFingerprint::FPT_NOINFO); //Clear
  }

  ///////////////////////////////////////////////////////////////
  bool FastSearchIndexer::Add(OBBase* pOb, std::streampos seekpos)
  {
    ///Adds a fingerprint

    vector<unsigned int> vecwords;
    if(!_pFP)
      return false;
    if(_pFP->GetFingerprint(pOb, vecwords, _nbits))
      {
        _pindex->header.words = vecwords.size(); //Use size as returned from fingerprint
        if(_pindex->fptdata.empty() && _pindex->header.nEntries!=0)
        {
          //Reserve size of vectors at start to avoid multiple realloction and copying later.
          //Done here rather than in constructor because needs the size of the fingerprint.
          _pindex->fptdata.reserve(_pindex->header.nEntries * _pindex->header.words);
          _pindex->seekdata.reserve(_pindex->header.nEntries);
        }
        for(unsigned int i=0;i<_pindex->header.words;++i)
          _pindex->fptdata.push_back(vecwords[i]);
        _pindex->seekdata.push_back(seekpos);
        return true;
      }
    obErrorLog.ThrowError(__FUNCTION__, "Failed to make a fingerprint", obWarning);
    return false;
  }

  /*!
    \class OBFingerprint fingerprint.h <openbabel/fingerprint.h>
    These fingerprints are condensed representation of molecules (or other objects)
    as a list of boolean values (actually bits in a vector<unsigned>) with length
    of a power of 2. The main motivation is for fast searching of data sources
    containing large numbers of molecules (up to several million). Open Babel
    provides some routines which can search text files containing lists of molecules
    in any format. See the documentation on the class FastSearch.

    There are descriptions of molecular fingerprints at <br>
    http://www.daylight.com/dayhtml/doc/theory/theory.finger.html) and <br>
    http://www.mesaac.com/Fingerprint.htm <br>
    Many methods of preparing fingerprints have been described, but the type supported
    currently in OpenBabel has each bit representing a substructure (or other
    molecular property). If a substructure is present in the molecule, then a
    particular bit is set to 1. But because the hashing method may also map other
    substructures to the same bit, a match does not guarantee that a particular
    substructure is present; there may be false positives.  However, with proper design,
    a large fraction of irrelevant molecules in a data set can be eliminated in a
    fast search with boolean methods on the fingerprints.
    It then becomes feasible to make a definitive substructure search by
    conventional methods on this reduced list even if it is slow.

    OpenBabel provides a framework for applying new types of fingerprints without
    changing any existing code. They are derived from OBFingerprint and the
    source file is just compiled with the rest of OpenBabel. Alternatively,
    they can be separately compiled as a DLL or shared library and discovered
    when OpenBabel runs.

    For more on these specific implementations of fingerprints in Open
    Babel, please take a look at the developer's wiki:
    http://openbabel.org/wiki/Fingerprints

    Fingerprints derived from this abstract base class OBFingerprint can be for any
    object derived from OBBase (not just for OBMol).
    Each derived class provides an ID as a string and OBFingerprint keeps a map of
    these to provides a pointer to the class when requested in FindFingerprint.

    <h4>-- To define a fingerprint type --</h4>
    The classes derived form OBFingerprint are required to provide
    a GetFingerprint() routine and a Description() routine
    \code
    class MyFpType : OBFingerprint
    {
       MyFpType(const char* id) : OBFingerprint(id){};

       virtual bool GetFingerprint(OBBase* pOb, vector<unsigned int>& fp, int nbits)
       {
          //Convert pOb to the required type, usually OBMol
          OBMol* pmol = dynamic_cast<OBMol*>(pOb);
          fp.resize(required_number_of_words);
          ...
          use SetBit(fp,n); to set the nth bit

          if(nbits)
             Fold(fp, nbits);
       }

       virtual const char* Description(){ return "Some descriptive text";}
       ...
    };
    \endcode

    Declare a global instance with the ID you will use in -f options to specify
    its use.
    \code
    MyFpType theMyFpType("myfpID");
    \endcode

    <h4>-- To obtain a fingerprint --</h4>
    \code
    OBMol mol;
    ...
    vector<unsigned int> fp;
    OBFingerprint::GetDefault()->GetFingerprint(&mol, fp); //gets default size of fingerprint
    \endcode
    or
    \code
    vector<unsigned int> fp;
    OBFingerPrint* pFP = OBFingerprint::FindFingerprint("myfpID");
    ...and maybe...
    pFP->GetFingerprint(&mol,fp, 128); //fold down to 128bits if was originally larger
    \endcode

    <h4>-- To print a list of available fingerprint types --</h4>
    \code
    std::string id;
    OBFingerPrint* pFPrt=NULL;
    while(OBFingerprint::GetNextFPrt(id, pFPrt))
    {
       cout << id << " -- " << pFPrt->Description() << endl;
    }
    \endcode

    Fingerprints are handled as vector<unsigned int> so that the number of bits
    in this vector and their order will be platform and compiler
    dependent, because of size of int types and endian differences.
    Use fingerprints (and fastsearch indexes containing them) only
    for comparing with other fingerprints prepared on the same machine.

    The FingerprintFormat class is an output format which displays fingerprints
    as hexadecimal. When multiple molecules are supplied it will calculate the
    Tanimoto coefficient from the first molecule to each of the others. It also
    shows whether the first molecule is a possible substructure to all the others,
    i.e. whether all the bits set in the fingerprint for the first molecule are
    set in the fingerprint of the others. To display hexadecimal information when
    multiple molecules are provided it is necessay to use the -xh option.

    To see a list of available format types, type babel -F on the command line.
    The -xF option of the FingerprintFormat class also provides this output, but due
    to a quirk in the way the program works, it is necessary to have a valid input
    molecule for this option to work.
  */

  /*! \class FastSearch fingerprint.h <openbabel/fingerprint.h>
    The FastSearch class searches an index to a datafile containing a list of molecules
    (or other objects) prepared by FastSearchIndexer.

    OpenBabel can also search files for molecules containing a substructure specified
    by a SMARTS string, using OBSmartsPattern or from the command line:
    \code
    babel datafile.xxx -outfile.yyy -sSMARTS
    \endcode
    But when the data file contains more than about 10,000 molecules this becomes
    rather too slow to be used interactively. To do it more quickly, an index
    of the molecules containing their fingerprints (see OBFingerprint) is prepared using
    FastSearchIndexer. The indexing process may take a long time but only has to
    be done once. The index can be searched very quickly with FastSearch. Because
    of the nature of fingerprints a match to a bit does not guarantee
    the presence of a particular substructure or other molecular property, so that
    a definitive answer may require a subsequent search of the (much reduced) list
    of candidates by another method (like OBSmartsPattern).

    Note that the index files are not portable. They need to be prepared on the
    computer that will access them.

    <h4>Using FastSearch and FastSearchIndexer in a program</h4>

    The index has two tables:
    - an array of fingerprints of the molecules
    - an array of the seek positions in the datasource file of all the molecules

    <h4>To prepare an fastsearch index file:</h4>
    - Open an ostream to the index file.
    - Make a FastSearchIndexer object on the heap or the stack, passing in as parameters:
    - the datafile name, the indexfile stream,
    - the id of the fingerprint type to be used,
    -  the number of bits the fingerprint is to be folded down to, If it is to be left
    unfolded, set fpid to 0 or do not specify it.
    .
    - For each molecule, call Add() with its pointer and its position in the datafile.<br>
    Currently the std::streampos value is implicitly cast to unsigned int so that
    for 32bit machines the datafile has to be no longer than about 2Gbyte.
    - The index file is written when the FastSearchIndexer object is deleted or goes out
    of scope.

    <h4>To search in a fastsearch index file</h4>

    - Open a std::istream to the indexfile (in binary mode on some systems)
    - Make a FastSearch object, read the index and open the datafile whose
    name it provides
    \code
    ifstream ifs(indexname,ios::binary);
    FastSearch fs;
    string datafilename = fs.ReadIndex(&ifs);
    if(datafilename.empty()
       return false;

    ifstream datastream(datafilename);
    if(!datastream)
       return false;
    \endcode

    <strong>To do a search for molecules which have all the substructure bits the
    OBMol object, patternMol</strong>
    \code
    vector<unsigned int>& SeekPositions;
    if(!fs.Find(patternMol, SeekPositions, MaxCandidates))
	    for(itr=SeekPositions.begin();itr!=SeekPositions.end();++itr)
      {
         datastream.seekg(*itr);
         ... read the candidate molecule
         and subject to more rigorous test if necessary
      }
    \endcode

    <strong>To do a similarity search based on the Tanimoto coefficient</strong>
    This is defined as: <br>
    <em>Number of bits set in (patternFP & targetFP)/Number of bits in (patternFP | targetFP)</em><br>
    where the boolean operations between the fingerprints are bitwise<br>
    The Tanimoto coefficient has no absolute meaning and depends on
    the design of the fingerprint.
    \code
    multimap<double, unsigned int> SeekposMap;
    // to find n best molecules
    fs.FindSimilar(&patternMol, SeekposMap, n);
    ...or
    // to find molecules with Tanimoto coefficient > MinTani
    fs.FindSimilar(&patternMol, SeekposMap, MinTani);

    multimap<double, unsigned int>::reverse_iterator itr;
    for(itr=SeekposMap.rbegin();itr!=SeekposMap.rend();++itr)
    {
       datastream.seekg(itr->second);
       // ... read the candidate molecule
       double tani = itr->first;
    }
    \endcode

    The FastSearchFormat class facilitates the use of these routine from the
    command line or other front end program. For instance:

    <strong>Prepare an index:</strong>
    \code
    babel datafile.xxx index.fs
    \endcode
    or
    \code
    babel datafile.xxx -ofs namedindex
    \endcode
    With options you can specify:
    - which type of fingerprint to be used, e.g. -xfFP2,
    -	whether it is folded to a specified number of bits, e.g. -xn128
    (which should be a power of2)
    - whether to pre-select the molecules which are indexed:
    - by structure e.g only ethers and esters, -sCOC
    - by excluding molecules with bezene rings, -vc1ccccc1
    - by position in the datafile e.g. only mols 10 to 90, -f10 -l90
    .
    <strong>Substructure search</strong> in a previously prepared index file
    \code
    babel index.fs outfile.yyy -sSMILES
    \endcode
    The datafile can also be used as the input file, provided the input format is specified as fs
    \code
    babel datafile.xxx outfile.yyy -sSMILES -ifs
    \endcode
    A "slow" search not using fingerprints would be done on the same data by omitting -ifs.
    A "slow" search can use SMARTS strings, but the fast search is restricted
    to the subset which is valid SMILES.

    With the -S option, the target can be specified as a molecule in a file of any format
    \code
    babel datafile.xxx outfile.yyy -Spattern_mol.zzz -ifs
    \endcode
    These searches have two stages: a fingerprint search which produces
    a number of candidate molecules and a definitive search which selects
    from these using SMARTS pattern matching. The maximum number of candidates
    is 4000 by default but you can change this with an option
    e.g. -al 8000  (Note that you need the space between l and the number.)
    If the fingerprint search reaches the maximum number it will not
    look further and will tell you at what stage it stopped.

    <strong>Similarity search</strong> in a previously prepared index file<br>
    This rather done (rather than a substructure search) if the -at option is used,
    \code
    babel datafile.xxx outfile.yyy -sSMILES -ifs -at0.7
    \endcode
    for instance
    - -at0.7 will recover all molecules with Tanimoto greater than 0.7
    - -at15 (no decimal point) will recover the 15 molecules with largest coefficients.
    - -aa will add the Tanimoto coefficient to the titles of the output molecules.

    All stages, the indexing, the interpretation of the SMILES string in the -s option,
    the file in the -S option and the final SMARTS filter convert to OBMol and apply
    ConvertDativeBonds(). This ensures thatforms such as[N+]([O-])=O  and N(=O)=O
    are recognized as chemically identical.
  */

}//Openbabel

//! \file fingerprint.cpp
//! \brief Definitions for OBFingerprint base class and fastsearch classes<|MERGE_RESOLUTION|>--- conflicted
+++ resolved
@@ -153,17 +153,10 @@
     unsigned int words = _index.header.words;
     unsigned int* nextp = &_index.fptdata[0];
     unsigned int* ppat0 = &vecwords[0];
-<<<<<<< HEAD
-    register unsigned int* p;
-    register unsigned int* ppat;
-    register unsigned int a;
-    unsigned int i; 
-=======
     unsigned int* p;
     unsigned int* ppat;
     unsigned int a;
     unsigned int i;
->>>>>>> 5a9457ab
     for(i=0;i<dataSize; ++i) //speed critical section
       {
         p=nextp;
@@ -342,19 +335,11 @@
     seekdata.resize(header.nEntries);
 
     pIndexstream->read((char*)&(fptdata[0]), sizeof(unsigned int) * nwords);
-<<<<<<< HEAD
     if(header.seek64) 
       {
     	pIndexstream->read((char*)&(seekdata[0]), sizeof(unsigned long) * header.nEntries);
       }
     else 
-=======
-    if(header.seek64)
-      {
-    	pIndexstream->read((char*)&(seekdata[0]), sizeof(unsigned long) * header.nEntries);
-      }
-    else
->>>>>>> 5a9457ab
       { //legacy format
 	 vector<unsigned int> tmp(header.nEntries);
          pIndexstream->read((char*)&(tmp[0]), sizeof(unsigned int) * header.nEntries);
