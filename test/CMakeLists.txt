# define TESTDATADIR for tests that need input files
add_definitions(-DTESTDATADIR="\\"${CMAKE_SOURCE_DIR}/test/files/\\"")

# define FORMATDIR for location of format plugin binaries
if(BINDINGS_ONLY)
  set(FORMATDIR "${OB_MODULE_PATH}/")
else()
  set(FORMATDIR "${openbabel_BINARY_DIR}/lib${LIB_SUFFIX}/")
endif()
add_definitions(-DFORMATDIR="\\"${FORMATDIR}/\\"")

###########################################################
#  new tests using obtest.h
############################################################

################ Add new tests here
set (cpptests
     automorphism builder canonconsistent canonfragment canonstable carspacegroup cifspacegroup
<<<<<<< HEAD
     cistrans graphsym gzip
     implicitH lssr isomorphism multicml periodic regressions rotor shuffle smiles spectrophore
=======
     cistrans conversion graphsym gzip
     implicitH lssr isomorphism multicml regressions rotor shuffle smiles spectrophore
>>>>>>> 8cd1e972
     squareplanar stereo stereoperception tautomer tetrahedral
     tetranonplanar tetraplanar uniqueid
    )
set (automorphism_parts 1 2 3 4 5 6 7 8 9 10)
set (builder_parts 1 2 3 4 5)
set (canonconsistent_parts  1 2 3)
set (canonfragment_parts 1)
set (canonstable_parts 1)
set (carspacegroup_parts 1 2 3 4)
set (cifspacegroup_parts 1 2 3 4 5 6 7 8 9 10 11 12)
set (cistrans_parts 1 2 3 4 5 6 7 8 9)
set (conversion_parts 1)
set (graphsym_parts 1 2 3 4 5)
set (gzip_parts 1)
set (implicitH_parts 1)
set (lssr_parts 1 2 3 4 5)
set (isomorphism_parts 1 2 3 4 5 6 7 8 9)
set (multicml_parts 1)
set (periodic_parts 1 2 3 4)
set (regressions_parts 1 221 222 223 224 225 226 227 228 240)
set (rotor_parts 1 2 3 4)
set (shuffle_parts 1 2 3 4 5)
set (smiles_parts 1 2 3)
set (spectrophore_parts 1 2 3 4 5)
set (squareplanar_parts 1 2 3 4 5)
set (stereo_parts 1 2 3 4 5 6)
set (stereoperception_parts 1 2 3 4)
set (tautomer_parts 1 2)
set (tetrahedral_parts 1 2 3 4 5)
set (tetranonplanar_parts 1)
set (tetraplanar_parts 1)
set (uniqueid_parts 1 2)

if (EIGEN2_FOUND OR EIGEN3_FOUND)
  set(cpptests
      align ${cpptests})
  set (align_parts 1 2 3 4 5)
endif ()

set(origtests
    aromatest atom bond cansmi charge_mmff94 charge_gasteiger conversion
    datatest ffgaff ffghemical ffmmff94 ffuff formalcharge format formula
    internalcoord invalidsmarts invalidsmiles iterators logp_psa math mol
    pdbreadfile phmodel residue ringtest smartstest smartsparse smilesmatch
    unitcell
    )
set (atom_parts 1 2 3 4)
set (ffmmff94_parts 1 2)
set (math_parts 1 2 3 4)
set (pdbreadfile_parts 1 2 3 4)

if(BUILD_SHARED)
  if(LIBXML2_FOUND)
    set(origtests ${origtests} cmlreadfile)
  endif(LIBXML2_FOUND)
else()
  if(WITH_STATIC_LIBXML)
    set(origtests ${origtests} cmlreadfile)
  endif()
endif()

##################################

foreach(cpptest ${cpptests})
  set(cpptestsrc ${cpptestsrc} ${cpptest}test.cpp)
endforeach()
foreach(origtest ${origtests})
  set(cpptestsrc ${cpptestsrc} ${origtest}.cpp)
endforeach()

foreach(origtest ${origtests})
  if(NOT DEFINED "${origtest}_parts")
    set(${origtest}_parts "1")
  endif()
endforeach()

include_directories(${CMAKE_CURRENT_SOURCE_DIR})
create_test_sourcelist(srclist test_runner.cpp
                       ${cpptestsrc})

set(TEST_PATH ${CMAKE_RUNTIME_OUTPUT_DIRECTORY})

if(NOT BUILD_SHARED)
  set(libs openbabel)
  if(WITH_STATIC_LIBXML)
    set(libs ${libs} ${LIBXML2_LIBRARIES})
  endif()
  if(WITH_STATIC_INCHI)
    set(libs ${libs} ${INCHI_LIBRARY})
  endif()
  if(NOT MSVC)
    if(BUILD_MIXED)
      if(CMAKE_COMPILER_IS_GNUCXX)
        if(CMAKE_SYSTEM_NAME MATCHES Linux)

          #
          # Relocatable binaries on linux using -static-libgcc. (GCC only)
          #
          set(CMAKE_CXX_FLAGS "-static-libgcc ${CMAKE_CXX_FLAGS}")
          # make sure the linker will find the static libstdc++
          file(REMOVE "${CMAKE_BINARY_DIR}/libstdc++.a")
          execute_process(COMMAND "g++" "-print-file-name=libstdc++.a"
                          OUTPUT_VARIABLE libstdcpp
                          OUTPUT_STRIP_TRAILING_WHITESPACE)
          execute_process(COMMAND "ln" "-s" "${libstdcpp}"
                          WORKING_DIRECTORY ${CMAKE_BINARY_DIR})

          link_directories(${CMAKE_BINARY_DIR})

        endif(CMAKE_SYSTEM_NAME MATCHES Linux)
      endif(CMAKE_COMPILER_IS_GNUCXX)
    else(BUILD_MIXED)
      if(NOT APPLE)
        set(CMAKE_CXX_FLAGS "-static ${CMAKE_CXX_FLAGS}")
      endif()
    endif(BUILD_MIXED)
  endif()
else()
  set(libs openbabel)
endif()

add_executable(test_runner ${srclist} obtest.cpp)
target_link_libraries(test_runner ${libs})
if(NOT BUILD_SHARED AND NOT BUILD_MIXED)
  set_target_properties(test_runner PROPERTIES LINK_SEARCH_END_STATIC TRUE)
endif()

foreach(cpptest ${cpptests})
  foreach(part ${${cpptest}_parts})
    add_test(test_${cpptest}_${part}
             ${TEST_PATH}/test_runner ${cpptest}test ${part})
    set_tests_properties(test_${cpptest}_${part} PROPERTIES
      FAIL_REGULAR_EXPRESSION "ERROR;FAIL;Test failed"
      ENVIRONMENT "BABEL_DATADIR=${CMAKE_SOURCE_DIR}/data;LD_LIBRARY_PATH=${CMAKE_BINARY_DIR}/lib${LIB_SUFFIX}:$ENV{LD_LIBRARY_PATH}")
  endforeach()
endforeach()

foreach(cpptest ${origtests})
  foreach(part ${${cpptest}_parts})
    add_test(test_${cpptest}_${part}
             ${TEST_PATH}/test_runner ${cpptest} ${part})
    set_tests_properties(test_${cpptest}_${part} PROPERTIES
      FAIL_REGULAR_EXPRESSION "not ok"
      ENVIRONMENT "BABEL_DATADIR=${CMAKE_SOURCE_DIR}/data;LD_LIBRARY_PATH=${CMAKE_BINARY_DIR}/lib${LIB_SUFFIX}:$ENV{LD_LIBRARY_PATH}")
  endforeach()
endforeach()

############################################################
#  old-style tests using "not ok"
############################################################

if(NOT BUILD_SHARED)
  set(WITH_INCHI ${WITH_STATIC_INCHI})
endif()

if(WITH_INCHI)
  add_executable(test_inchiwrite inchiwrite.cpp ../src/formats/getinchi.cpp)
  target_link_libraries(test_inchiwrite ${libs})
  if(NOT BUILD_SHARED AND NOT BUILD_MIXED)
    set_target_properties(test_inchiwrite PROPERTIES LINK_SEARCH_END_STATIC TRUE)
  endif()
  # files in test/inchi -- both .sdf and .txt
  set(inchitests Samples.sdf SamplesTechMan.sdf Steffen_PubChem.smi)
  set(inchidata ${CMAKE_SOURCE_DIR}/test/inchi)
  foreach(test ${inchitests})
    add_test(inchi${test}_Test
             ${TEST_PATH}/test_inchiwrite ${inchidata}/${test} ${inchidata}/${test}.txt)
    set_tests_properties(inchi${test}_Test PROPERTIES
                         FAIL_REGULAR_EXPRESSION "Not ok"
                         ENVIRONMENT "BABEL_DATADIR=${CMAKE_SOURCE_DIR}/data;LD_LIBRARY_PATH=${CMAKE_BINARY_DIR}/lib${LIB_SUFFIX}:$ENV{LD_LIBRARY_PATH}"
    )
  endforeach(test ${inchitests})
endif(WITH_INCHI)

############################################################
#  roundtrip
############################################################

add_executable(roundtrip roundtrip.cpp)
target_link_libraries(roundtrip ${libs})
if(NOT BUILD_SHARED AND NOT BUILD_MIXED)
  set_target_properties(roundtrip PROPERTIES LINK_SEARCH_END_STATIC TRUE)
endif()
install(TARGETS roundtrip
                RUNTIME DESTINATION bin
                LIBRARY DESTINATION lib${LIB_SUFFIX}
                ARCHIVE DESTINATION lib${LIB_SUFFIX}
)

###########################
# Tests wrapped in Python #
###########################

# The following tests should work okay in MinGW, it's just that the calling
# script needs some work. On Cygwin, there's some weird DLL problems when
# calling from Python.
if(NOT MINGW AND NOT CYGWIN)
  include(UsePythonTest)
  if(PYTHON_EXECUTABLE)
    set(pytests
        babel sym smartssym fastsearch unique kekule pdbformat RInChI)
    foreach(pytest ${pytests})
    SET_SOURCE_FILES_PROPERTIES(test${pytest}.py PROPERTIES
      PYTHONPATH "${CMAKE_SOURCE_DIR}/scripts/python:${CMAKE_BINARY_DIR}/lib${LIB_SUFFIX}"
      BABEL_LIBDIR "${FORMATDIR}"
      BABEL_DATADIR "${CMAKE_SOURCE_DIR}/data"
      LD_LIBRARY_PATH "${CMAKE_BINARY_DIR}/lib${LIB_SUFFIX}:$ENV{LD_LIBRARY_PATH}"
    )
      ADD_PYTHON_TEST(pytest_${pytest} test${pytest}.py)
      set_tests_properties(pytest_${pytest} PROPERTIES
           FAIL_REGULAR_EXPRESSION "ERROR;FAIL;Test failed"
      )
    endforeach(pytest ${pytests})
  endif(PYTHON_EXECUTABLE)
endif(NOT MINGW AND NOT CYGWIN)

###############################
# Tests using Python bindings #
###############################

if (PYTHON_BINDINGS)
  include(UsePythonTest)
  set(pybindtests
      bindings _pybel example cdjsonformat pcjsonformat)
  foreach(pybindtest ${pybindtests})
    SET_SOURCE_FILES_PROPERTIES(test${pybindtest}.py PROPERTIES
        PYTHONPATH "${CMAKE_SOURCE_DIR}/scripts/python:${CMAKE_BINARY_DIR}/lib${LIB_SUFFIX}"
        BABEL_LIBDIR "${FORMATDIR}"
        BABEL_DATADIR "${CMAKE_SOURCE_DIR}/data"
        LD_LIBRARY_PATH "${CMAKE_BINARY_DIR}/lib${LIB_SUFFIX}:$ENV{LD_LIBRARY_PATH}"
    )
    if(MSVC)
      SET_SOURCE_FILES_PROPERTIES(test${pybindtest}.py PROPERTIES
        PYTHONPATH "\"${CMAKE_SOURCE_DIR}/scripts/python;${CMAKE_BINARY_DIR}/bin/Release\""
      )
    endif()
    ADD_PYTHON_TEST(pybindtest_${pybindtest} test${pybindtest}.py)
    set_tests_properties(pybindtest_${pybindtest} PROPERTIES
         FAIL_REGULAR_EXPRESSION "ERROR;FAIL;Test failed"
    )
  endforeach(pybindtest ${pybindtests})
endif (PYTHON_BINDINGS)

############################################################
# Test 2D depiction using ImageMagick utilities
############################################################

# Example: add_depict_test(${CMAKE_SOURCE_DIR}/test/files/aromatics.smi aromatics ${CMAKE_SOURCE_DIR}/test/files/alias.png)
function(add_depict_test testname obfile image_file ref_image)
  set(depict_dir ${CMAKE_BINARY_DIR}/depict_test)
  add_test(NAME test_${testname} COMMAND ${CMAKE_SOURCE_DIR}/test/test_depiction.sh
      ${CMAKE_BINARY_DIR}/bin/babel ${ImageMagick_convert_EXECUTABLE}
      ${ImageMagick_compare_EXECUTABLE} ${obfile} ${depict_dir}
      ${image_file} ${ref_image})
  set_tests_properties(test_${testname} PROPERTIES
      PASS_REGULAR_EXPRESSION "0 @ 0,0")
endfunction()

option(TEST_DEPICTION "Test depiction using ImageMagick utilities" OFF)
if(TEST_DEPICTION AND UNIX)
  find_package(ImageMagick COMPONENTS convert compare)
  if(ImageMagick_convert_FOUND AND ImageMagick_compare_FOUND)
    set(depict_dir ${CMAKE_BINARY_DIR}/depict_test)
    file(MAKE_DIRECTORY ${depict_dir})
    add_depict_test(depict_aromatics ${CMAKE_SOURCE_DIR}/test/files/aromatics.smi
        aromatics ${CMAKE_SOURCE_DIR}/test/files/aromatics.png)
    add_depict_test(depict_alias ${CMAKE_SOURCE_DIR}/test/files/alias.mol
        alias ${CMAKE_SOURCE_DIR}/test/files/alias.png)
  endif()
endif()<|MERGE_RESOLUTION|>--- conflicted
+++ resolved
@@ -16,13 +16,8 @@
 ################ Add new tests here
 set (cpptests
      automorphism builder canonconsistent canonfragment canonstable carspacegroup cifspacegroup
-<<<<<<< HEAD
-     cistrans graphsym gzip
+     cistrans conversion graphsym gzip
      implicitH lssr isomorphism multicml periodic regressions rotor shuffle smiles spectrophore
-=======
-     cistrans conversion graphsym gzip
-     implicitH lssr isomorphism multicml regressions rotor shuffle smiles spectrophore
->>>>>>> 8cd1e972
      squareplanar stereo stereoperception tautomer tetrahedral
      tetranonplanar tetraplanar uniqueid
     )
