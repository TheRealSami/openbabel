#include "obtest.h"
#include <openbabel/mol.h>
#include <openbabel/obconversion.h>
#include <openbabel/phmodel.h>
#include <openbabel/elements.h>
#include <openbabel/atom.h>
#include <openbabel/obiter.h>
#include <openbabel/bond.h>
#include <openbabel/generic.h>
#include <openbabel/forcefield.h>

#include <iostream>
#include <string>
#include <vector>
#include <algorithm>

using namespace std;
using namespace OpenBabel;

void test_Fix1912_PDBReading()
{
  // Reading from a PDB file should set the residues
  // and mark chains as perceived
  OBMolPtr mol = OBTestUtil::ReadFile("00T_ideal_het.pdb");
  OB_ASSERT(mol->HasChainsPerceived());
  OBAtom* atom = mol->GetAtom(1);
  OBResidue* res = atom->GetResidue();
  OB_REQUIRE(res != nullptr);
  OB_COMPARE(res->GetAtomID(atom), " N19");
  OB_COMPARE(res->GetChain(), 'A');
}

std::string remove_slashr(const char* smi)
{
  // Remove \r if present to normalise across platforms
  std::string ans;
  const char *p = smi;
  while (*p) {
    if (*p != '\r')
      ans += *p;
    p++;
  }
  return ans;
}

struct CdxData {
  const char* fname;
  const char* smi;
};

// Some basic reading of ChemDraw files
// Note that we don't correctly read radicals - TODO
// Also, converting ChemDraw doesn't work with the Read() interface, only Convert()
void test_ChemDraw_Basic()
{
  static const CdxData cdxData[] = {
    { "ethanol.cdx", "CCO\t\n" },
    // cyclohexane -> benzene reaction, plus another cyclohexane drawn on its own
    { "molrxnmix.cdx", "C1CCCCC1>>c1ccccc1\t\nC1CCCCC1\t\n" },
    { "MeCN.cdx", "CC#N\t\n"}
  };

  ios_base::openmode imode = ios_base::in | ios_base::binary;
  unsigned int size = sizeof(cdxData) / sizeof(CdxData);
  OBConversion conv;
  OB_REQUIRE(conv.SetInAndOutFormats("cdx", "smi"));
  std::stringstream outs;
  conv.SetOutStream(&outs);

  for (int i=0; i<size; ++i) {
    std::string fname = OBTestUtil::GetFilename(cdxData[i].fname);
    std::ifstream ifs(fname.c_str(), imode);
    OB_REQUIRE(ifs.good());
    conv.SetInStream(&ifs);
    outs.str("");
    conv.Convert();
    std::string out = outs.str();
    OB_COMPARE(remove_slashr(out.c_str()), cdxData[i].smi);
  }
}

// A basic test of functionality
void test_OBChemTsfm()
{
  OBMol mol;
  OBConversion conv;
  conv.SetInFormat("smi");
  conv.SetOutFormat("smi");
  
  // Notes to self: Problems with OBChemTsfm:
  // tsfm.Init("Cl[C:1]-[C:2]", "[C:1]=[C:2]"); // TODO: Need to change the API to take const char
  // Init should wipe the state so that OBChemTsfm can safely be reused

  conv.ReadString(&mol, "NCCBr");
  OBChemTsfm tsfm;
  std::string start("[N:1]-C-C");
  std::string end("[N+:1]");
  tsfm.Init(start, end);
  tsfm.Apply(mol);
  std::string out = conv.WriteString(&mol, true);
  OB_COMPARE(out, "[NH3+]CCBr");

  conv.ReadString(&mol, "ClCCBr");
  start = "Cl[C:1]-[C:2]";
  end = "[C:1]=[C:2]";
  OBChemTsfm b;
  b.Init(start, end);
  b.Apply(mol);
  out = conv.WriteString(&mol, true);
  OB_COMPARE(out, "ClC=CBr");

  conv.ReadString(&mol, "ClC(=O)[O]");
  start = "[#6]-[OD1:1]";
  end = "[#6]-[O-1:1]";
  OBChemTsfm c;
  c.Init(start, end);
  c.Apply(mol);
  out = conv.WriteString(&mol, true);
  OB_COMPARE(out, "ClC(=O)[O-]");

  conv.ReadString(&mol, "Cl[C]CBr");
  start = "Cl[C:1]-[C:2]";
  end = "[C:1]=[C:2]";
  OBChemTsfm d;
  d.Init(start, end);
  d.Apply(mol);
  out = conv.WriteString(&mol, true);
  OB_COMPARE(out, "Cl[C]=CBr");
}

// Open Babel was previously disappearing triple bonds when provided with SMILES
// containing a triple bond in an aromatic ring
void test_AromaticTripleBond()
{
  const char* smis[] = {
    "CCc1n[c]#[c]n1CC2CC(C(=O)O2)(c3ccccc3)c4ccccc4",
    "CCc1nc#cn1CC2CC(C(=O)O2)(c3ccccc3)c4ccccc4" };
  
  OBConversion conv;
  conv.SetInFormat("smi");

  for(int i=0; i<2; ++i) {
    OBMol mol;
    conv.ReadString(&mol, smis[i]);
    bool hasTripleBond = false;
    FOR_BONDS_OF_MOL(bond, mol) {
      if (bond->GetBondOrder()==3)
        hasTripleBond = true;
    }
    OB_ASSERT(hasTripleBond);
  }
}

// A segfault was occuring when a Universal SMILES was output after an InChIfied SMILES.
// This was due to short-circuit caching of InChIs on reading. The fix was to limit
// the situations when the cached value was used, but also to delete the cached value
// in this particular instance.
void test_Issue135_UniversalSmiles()
{
  // Test writing U smiles after I smiles
  OBConversion conv;
  conv.SetInFormat("smi");
  OBMol mol;
  conv.ReadString(&mol, "C(=O)([O-])C(=O)O");
  conv.SetOutFormat("smi");
  conv.SetOptions("I", OBConversion::OUTOPTIONS);
  std::string res = conv.WriteString(&mol, true);
  OB_COMPARE(res, "C(=O)(C(=O)O)[O-]");
  conv.SetOptions("U", OBConversion::OUTOPTIONS);
  res = conv.WriteString(&mol, true);
  OB_COMPARE(res, "C(=O)(C(=O)[O-])O");
}

// Reading an InChI and then adding hydrogens messed up the structure
void test_Issue134_InChI_addH()
{
  OBConversion conv;
  conv.SetInFormat("inchi");
  OBMol mol;
  conv.ReadString(&mol, "InChI=1S/C2H7NO/c1-2(3)4/h2,4H,3H2,1H3/t2-/m0/s1");
  OB_ASSERT(!mol.HasData(OBGenericDataType::VirtualBondData));
  mol.AddHydrogens();
  conv.SetOutFormat("smi");
  std::string res = conv.WriteString(&mol, true);
  OB_COMPARE(res, "C[C@@H](N)O");
}

// Delete hydrogens should not remove charged or isotopic hydrogens or [H][H] or [Cu][H][Cu]
// or hydrogens with assigned atom classes
void test_Issue178_DeleteHydrogens()
{
  OBConversion conv;
  conv.SetInFormat("smi");
  OBMol mol;
  // Test DeleteHydrogens() and DeleteNonPolarHydrogens()
  static const char *smi[] = { "C[H]", "[H][H]", "C[1H]", "C[H]C", "C[H+]" };
  int numHs[] = { 0, 2, 1, 1, 1 };
  for (int i = 0; i < 5; ++i) {
    for (int j = 0; j < 2; ++j) {
      conv.ReadString(&mol, smi[i]);
      if (j == 0)
        mol.DeleteHydrogens();
      else
        mol.DeleteNonPolarHydrogens();
      int myNumHs = 0;
      FOR_ATOMS_OF_MOL(atom, mol)
        if (atom->GetAtomicNum() == OBElements::Hydrogen)
          myNumHs++;
      OB_COMPARE(myNumHs, numHs[i]);
    }
  }
  // Test DeletePolarHydrogens()
  static const char *smiB[] = { "N[H]", "[H][H]", "N[1H]", "N[H]C", "N[H+]" };
  int numHsB[] = { 0, 2, 1, 1, 1 };
  for (int i = 0; i < 5; ++i) {
    conv.ReadString(&mol, smiB[i]);
    mol.DeletePolarHydrogens();
    int myNumHs = 0;
    FOR_ATOMS_OF_MOL(atom, mol)
      if (atom->GetAtomicNum() == OBElements::Hydrogen)
        myNumHs++;
    OB_COMPARE(myNumHs, numHsB[i]);
  }
  // Test atom class
  // Currently, the SMILES parser does not retain atom classes for hydrogens on reading so...
  conv.ReadString(&mol, "C[H]");
  OBPairInteger *ac = new OBPairInteger();
  ac->SetAttribute("Atom Class");
  ac->SetValue(99);
  mol.GetAtom(2)->SetData(ac); // Assign the hydrogen (atom 2) a class of 99
  mol.DeleteHydrogens();
  int myNumHs = 0;
  FOR_ATOMS_OF_MOL(atom, mol)
    if (atom->GetAtomicNum() == OBElements::Hydrogen)
      myNumHs++;
  OB_COMPARE(myNumHs, 1);
}

void test_Issue305_NumRotors()
{
  OBMolPtr mol = OBTestUtil::ReadFile("regressiontest_numrotors.mol");
  OB_COMPARE(mol->NumRotors(), 9); // was returning 4
}

void test_PR329_Molfile_RGroups()
{
  // There are several way to get an R Group into a mol file
  // 1. The existing use of atom maps on dummy atoms in SMILES
  OBConversion conv;
  OBMol mol;
  conv.SetInAndOutFormats("smi", "mol");
  conv.ReadString(&mol, "C([*:1]CO[*:2]");
  obErrorLog.SetOutputLevel(obError); // avoid warning about no 2D or 3D coords
  std::string molfileWithRGP = conv.WriteString(&mol);
  obErrorLog.SetOutputLevel(obWarning);
  OB_ASSERT( molfileWithRGP.find("R#") != std::string::npos );
  OB_ASSERT( molfileWithRGP.find("M  RGP  2   2   1   5   2") != std::string::npos); // i.e. atom 2 is labelled R1, atom 5 is labelled R2
  // Check negative case
  conv.ReadString(&mol, "C([*]CO[*]");
  std::string molfileb = conv.WriteString(&mol);
  OB_ASSERT( molfileb.find("R#") == std::string::npos );
  OB_ASSERT( molfileb.find("M  RGP") == std::string::npos);

  // 2. By reading a molfile that use the R#, RGP notation
  conv.SetInAndOutFormats("mol", "mol");
  conv.ReadString(&mol, molfileWithRGP);
  molfileb = conv.WriteString(&mol);
  OB_ASSERT( molfileb.find("R#") != std::string::npos );
  OB_ASSERT( molfileb.find("M  RGP  2   2   1   5   2") != std::string::npos); // i.e. atom 2 is labelled R1, atom 5 is labelled R2

  // 3. By reading a molfile that specifies the atom alias as Rn, where n is an integer
  std::string molfileWithAlias = "\n"
" OpenBabel07211621152D\n"
"\n"
"  2  1  0  0  0  0  0  0  0  0999 V2000\n"
"    1.0000    0.0000    0.0000 C   0  0  0  0  0  0  0  0  0  0  0  0\n"
"    0.0000    1.0000    0.0000 *   0  0  0  0  0  0  0  0  0  0  0  0\n"
"  1  2  1  0  0  0  0\n"
"A    2\n"
"R1\n"
"M  END";
  conv.SetInAndOutFormats("mol", "mol");
  conv.ReadString(&mol, molfileWithAlias);
  std::string molfile = conv.WriteString(&mol);
  OB_ASSERT( molfile.find("R#") != std::string::npos );
  OB_ASSERT( molfile.find("M  RGP  1   2   1") != std::string::npos); // i.e. atom 2 is labelled R1
  // Check negative case
  molfileWithAlias = "\n"
" OpenBabel07211621152D\n"
"\n"
"  2  1  0  0  0  0  0  0  0  0999 V2000\n"
"    1.0000    0.0000    0.0000 C   0  0  0  0  0  0  0  0  0  0  0  0\n"
"    0.0000    1.0000    0.0000 *   0  0  0  0  0  0  0  0  0  0  0  0\n"
"  1  2  1  0  0  0  0\n"
"A    2\n"
"R\n"
"M  END";
  conv.SetInAndOutFormats("mol", "mol");
  obErrorLog.SetOutputLevel(obError); // avoid warning "Alias R was not chemically interpreted"
  conv.ReadString(&mol, molfileWithAlias);
  obErrorLog.SetOutputLevel(obWarning);
  molfile = conv.WriteString(&mol);
  OB_ASSERT( molfile.find("R#") == std::string::npos );
  OB_ASSERT( molfile.find("M  RGP") == std::string::npos);

  // 4. By reading a molfile that specifies the element name as R1, etc.
  std::string molfileWithRGroupElementName = "\n"
" OpenBabel07211621152D\n"
"\n"
"  2  1  0  0  0  0  0  0  0  0999 V2000\n"
"    1.0000    0.0000    0.0000 C   0  0  0  0  0  0  0  0  0  0  0  0\n"
"    0.0000    1.0000    0.0000 R1  0  0  0  0  0  0  0  0  0  0  0  0\n"
"  1  2  1  0  0  0  0\n"
"M  END";
  conv.SetInAndOutFormats("mol", "mol");
  conv.ReadString(&mol, molfileWithRGroupElementName);
  molfile = conv.WriteString(&mol);
  OB_ASSERT( molfile.find("R#") != std::string::npos );
  OB_ASSERT( molfile.find("M  RGP  1   2   1") != std::string::npos); // i.e. atom 2 is labelled R1
}

struct SmilesData {
  const char* inp;
  const char* out;
  const char* out_hoption; // if you specify -xh, i.e. "output explicit Hydrogens as such"
  const char* out_addh_hoption; // if you add hydrogens and then specify "-xh"
  const char* out_soption; // if you specify -xs, create SMARTS for substructure searching
};

void test_SMILES_Valence()
{
  static const SmilesData smilesData[] = {
    { "[H]", "", "", "", "[#1]" }, // SMARTS perhaps should be [*H], but not implemented at the moment
    { "[H][H]", "", "", "","[#1][#1]" },
    { "[HH]", "", "", "[H][H]", "[#1]" },
    { "C", "", "", "C([H])([H])([H])[H]", "" },
    { "[C]", "", "", "", "C" },
    { "[CH]", "", "", "[C][H]", "C" },
    { "[CH3]", "", "", "[C]([H])([H])[H]", "C" },
    { "[CH4]", "C", "C", "C([H])([H])([H])[H]", "C" },
    { "[CH5]", "", "", "[C]([H])([H])([H])([H])[H]", "C" },
    { "C[H]", "C", "", "C([H])([H])([H])[H]", "[C!H0]" },
    { "[C][H]", "[CH]", "", "", "[C!H0]" },
    { "[CH3][H]", "C", "C[H]", "C([H])([H])([H])[H]", "[C!H0]" },
    { "[CH2]([H])[H]", "C", "C([H])[H]", "C([H])([H])([H])[H]", "[C!H0!H1]" },
    { "[U][H]", "[UH]", "", "", "[U!H0]" },
    { "[UH2]", "", "", "[U]([H])[H]", "[U]" },
    { "[C@@H](Br)(Cl)I", "", "", "[C@](Br)(Cl)(I)[H]", "[C](Br)(Cl)I" }, // Note: if OB supported it, SMARTS should be [C@@?](Br)(Cl)I
    { "Br[C@@H](Cl)I", "", "", "Br[C@@](Cl)(I)[H]", "Br[C](Cl)I" }, // Note: if OB supported it, SMARTS should be Br[C@@?](Cl)I
    { "[C@@](F)(Br)(Cl)I", "", "", "", "" },
    { "F[C@@](Br)(Cl)I", "", "", "", "" },
    { "[H][C@@](Br)(Cl)I", "[C@@H](Br)(Cl)I", "", "", "[C@@H](Br)(Cl)I" },
    { "C[H:1]", "C", "C[H]", "C([H])([H])([H])[H]", "[C!H0]" }, // atom class only shown with -xa
    { "C[2H]", "", "", "C([2H])([H])([H])[H]", "C[2#1]" },
    { "c1ccccc1", "", "", "c1(c(c(c(c(c1[H])[H])[H])[H])[H])[H]", "" },
    { "c1cnccc1", "", "", "c1(c(nc(c(c1[H])[H])[H])[H])[H]", "" },
    { "c1c[nH]cc1", "", "", "c1(c(n(c(c1[H])[H])[H])[H])[H]", "c1cncc1" },
    { "F[I]F", "", "", "", "FIF" },
  };
  unsigned int size = (unsigned int)(sizeof(smilesData) / sizeof(smilesData[0]));
  for (unsigned int rep = 0; rep < 4; ++rep) {
    printf("Rep: %d\n", rep);
    OBConversion conv;
    OB_ASSERT(conv.SetInAndOutFormats("smi", "smi"));
    switch (rep) {
    case 1: case 2: conv.SetOptions("h", conv.OUTOPTIONS); break;
    case 3: conv.SetOptions("s", conv.OUTOPTIONS); break;
    }
    for (unsigned int i = 0; i < size; ++i) {
      OBMol mol;
      OB_ASSERT(conv.ReadString(&mol, smilesData[i].inp));
      if (rep == 2)
        mol.AddHydrogens();
      std::string out = conv.WriteString(&mol, true);
      const char* mout;
      switch (rep) {
      case 0: mout = smilesData[i].out; break;
      case 1: mout = smilesData[i].out_hoption; break;
      case 2: mout = smilesData[i].out_addh_hoption; break;
      case 3: mout = smilesData[i].out_soption; break;
      }
      std::string ans = mout[0] ? mout : smilesData[i].inp;
      printf("  %d %s --> %s (%s)\n", i, smilesData[i].inp, ans.c_str(), out.c_str());
      OB_COMPARE(out, ans);
    }
  }

  OBConversion conv;
  OB_ASSERT(conv.SetInAndOutFormats("smi", "smi"));
  conv.SetOptions("ah", conv.OUTOPTIONS); // write out alias explicitly
  OBMol mol;
  conv.ReadString(&mol, "C[H:1]");
  OB_COMPARE(conv.WriteString(&mol, true), "C[H:1]");
}

//make sure insertion code gets copied (it wasn't)
void test_insertioncode() 
{
  const char* pdb = "ATOM    266  HB2 ASP L  14      -2.604   8.021  19.867  1.00  0.00           H\n\
ATOM    267  CG  ASP L  14      -2.280   6.992  21.697  1.00 18.10           C\n\
ATOM    268  OD1 ASP L  14      -1.109   7.431  21.698  1.00 18.97           O\n\
ATOM    269  OD2 ASP L  14      -2.735   6.263  22.603  1.00 19.18           O\n\
ATOM    270  N   LYS L  14A     -5.804   6.060  21.469  1.00 20.85           N\n\
ATOM    271  H   LYS L  14A     -5.589   5.759  20.497  1.00  0.00           H\n\
ATOM    272  CA  LYS L  14A     -6.654   5.209  22.296  1.00 22.86           C\n\
ATOM    273  HA  LYS L  14A     -7.392   5.923  22.662  1.00  0.00           H\n\
ATOM    274  C   LYS L  14A     -6.108   4.607  23.591  1.00 21.70           C\n\
ATOM    275  O   LYS L  14A     -6.892   4.228  24.455  1.00 21.72           O\n";

    OBConversion conv;
    OB_ASSERT(conv.SetInAndOutFormats("pdb", "pdb"));
    OBMol mol;
    conv.ReadString(&mol, pdb);
    OBMol mol2;
    mol2 = mol;
    char i = mol2.GetResidue(1)->GetInsertionCode();
    OB_COMPARE(i, 'A');
}

//make sure icode is read by pdbqt
void test_insertioncode_pdbqt() 
{
  const char* pdb = "ATOM    266  HB2 ASP L  14      -2.604   8.021  19.867  1.00  0.00           H\n\
ATOM    267  CG  ASP L  14      -2.280   6.992  21.697  1.00 18.10           C\n\
ATOM    268  OD1 ASP L  14      -1.109   7.431  21.698  1.00 18.97           O\n\
ATOM    269  OD2 ASP L  14      -2.735   6.263  22.603  1.00 19.18           O\n\
ATOM    270  N   LYS L  14A     -5.804   6.060  21.469  1.00 20.85           N\n\
ATOM    271  H   LYS L  14A     -5.589   5.759  20.497  1.00  0.00           H\n\
ATOM    272  CA  LYS L  14A     -6.654   5.209  22.296  1.00 22.86           C\n\
ATOM    273  HA  LYS L  14A     -7.392   5.923  22.662  1.00  0.00           H\n\
ATOM    274  C   LYS L  14A     -6.108   4.607  23.591  1.00 21.70           C\n\
ATOM    275  O   LYS L  14A     -6.892   4.228  24.455  1.00 21.72           O\n";

    OBConversion conv;
    OB_ASSERT(conv.SetInAndOutFormats("pdbqt", "pdbqt"));
    OBMol mol;
    conv.ReadString(&mol, pdb);
    OBMol mol2;
    mol2 = mol;
    char i = mol2.GetResidue(1)->GetInsertionCode();
    OB_COMPARE(i, 'A');
}

// https://github.com/openbabel/openbabel/issues/1794
void test_github_issue_1794()
{
  OBMol mol;
  OBConversion conv;
  conv.SetInFormat("smi");
  conv.ReadString(&mol, "CC[2H]");

  OBForceField* pFF = OBForceField::FindForceField("UFF");
  OB_REQUIRE(pFF);

  OB_ASSERT(pFF->Setup(mol));
}

void test_github_issue_2111_impl(const std::string &smiles)
{
  OBMol mol;
  OBConversion conv;
  conv.SetInAndOutFormats("smi", "inchi");

  conv.ReadString(&mol, smiles);
  mol.DeleteHydrogens();
  conv.WriteString(&mol);
}

// https://github.com/openbabel/openbabel/issues/2111
void test_github_issue_2111()
{
  test_github_issue_2111_impl("[H][C@@H](I)F"); // tetrahedral with 2 implicit refs
  test_github_issue_2111_impl("[H]/N=C/F"); // cis/trans with 2 implicit refs on the left
  test_github_issue_2111_impl("F/N=C/[H]"); // cis/trans with 2 implicit refs on the right

  //
  // Tetrahedral
  //

  // example from bug report
  test_github_issue_2111_impl("[C@@H]12C[C@H](OCC3=CC=CC=C3)[C@@H](COCC3=CC=CC=C3)[C@]1([H])O2");

  // implicit ref in all positions
  test_github_issue_2111_impl("[H][C@](C)(F)I");
  test_github_issue_2111_impl("C[C@]([H])(F)I");
  test_github_issue_2111_impl("C[C@](F)([H])I");
  test_github_issue_2111_impl("C[C@](F)(I)[H]");

  //
  // Cis/Trans
  //

  // implicit ref in all positions
  test_github_issue_2111_impl("[H]/N(C)=C/F");
  test_github_issue_2111_impl("C/N([H])=C/F");
  test_github_issue_2111_impl("F/N=C(/[H])C");
  test_github_issue_2111_impl("F/N=C(/C)[H]");
}

<<<<<<< HEAD
void test_bad_bondorders() //make sure N in aromatic rings get right bond orders
{
    //from PDB 1U71
  const char* pdb = "REMARK 800 SITE_DESCRIPTION: BINDING SITE FOR RESIDUE MXA A 187\n\
HET    MXA  A 187      24                                                       \n\
HETNAM     MXA 6-(2,5-DIMETHOXY-BENZYL)-5-METHYL-PYRIDO[2,3-                    \n\
HETNAM   2 MXA  D]PYRIMIDINE-2,4-DIAMINE                                        \n\
FORMUL   4  MXA    C17 H19 N5 O2                                                \n\
HETATM 1517  N1  MXA A 187      28.796  13.139  -4.319  0.50  2.21           N  \n\
HETATM 1518  C2  MXA A 187      27.596  12.644  -4.455  0.50  2.00           C  \n\
HETATM 1519  N2  MXA A 187      27.196  12.327  -5.700  0.50  2.00           N  \n\
HETATM 1520  N3  MXA A 187      26.752  12.365  -3.424  0.50  2.00           N  \n\
HETATM 1521  C4  MXA A 187      27.102  12.613  -2.212  0.50  2.38           C  \n\
HETATM 1522  N4  MXA A 187      26.137  12.302  -1.332  0.50  2.06           N  \n\
HETATM 1523  C4A MXA A 187      28.375  13.227  -1.915  0.50  3.60           C  \n\
HETATM 1524  C5  MXA A 187      28.903  13.607  -0.674  0.50  5.54           C  \n\
HETATM 1525  C5M MXA A 187      28.179  13.440   0.652  0.50  5.83           C  \n\
HETATM 1526  C6  MXA A 187      30.171  14.172  -0.645  0.50  7.15           C  \n\
HETATM 1527  C7  MXA A 187      30.848  14.357  -1.861  0.50  5.90           C  \n\
HETATM 1528  N8  MXA A 187      30.407  14.021  -3.042  0.50  3.72           N  \n\
HETATM 1529  C8A MXA A 187      29.188  13.455  -3.076  0.50  3.31           C  \n\
HETATM 1530  C9  MXA A 187      30.823  14.676   0.605  0.50 10.20           C  \n\
HETATM 1531  C1' MXA A 187      32.247  14.320   0.954  0.50 12.53           C  \n\
HETATM 1532  C2' MXA A 187      33.277  15.250   0.897  0.50 13.42           C  \n\
HETATM 1533  O2' MXA A 187      32.883  16.513   0.499  0.50 13.85           O  \n\
HETATM 1534  C21 MXA A 187      33.905  17.478   0.251  0.50 13.61           C  \n\
HETATM 1535  C3' MXA A 187      34.547  14.874   1.267  0.50 14.29           C  \n\
HETATM 1536  C4' MXA A 187      34.808  13.570   1.706  0.50 14.41           C  \n\
HETATM 1537  C5' MXA A 187      33.819  12.674   1.740  0.50 13.91           C  \n\
HETATM 1538  O5' MXA A 187      33.800  11.326   2.099  0.50 16.10           O  \n\
HETATM 1539  C51 MXA A 187      32.462  10.825   2.070  0.50 15.86           C  \n\
HETATM 1540  C6' MXA A 187      32.533  13.060   1.396  0.50 13.52           C  ";

    OBConversion conv;
    OB_ASSERT(conv.SetInAndOutFormats("pdb", "sdf"));
    OBMol mol;
    conv.ReadString(&mol, pdb);
    //no nitrogens should have 4 bonds
    for (OBAtomIterator it=mol.BeginAtoms(); it != mol.EndAtoms(); it++)
    {
        OBAtom *a = *it;
        if(a->GetAtomicNum() == 7) {
        	OB_ASSERT((a->GetTotalValence() < 4));
        }
    }
    
=======
void test_SegCopySubstructure()
{
  // Invalid memory access (atom->GetIdx()) detected in valgrind and sometimes
  // triggering a sefault.
  OBConversion conv;
  OB_ASSERT(conv.SetInFormat("smi"));
  OBMol mol;
  std::string smi = "C[C@@H]1CO1";
  OB_ASSERT(conv.ReadString(&mol, smi));

  OBBitVec atomsToCopy;
  atomsToCopy.Clear();
  atomsToCopy.SetBitOn(2);
  atomsToCopy.SetBitOn(3);
  atomsToCopy.SetBitOn(4);
  OBBitVec bondsToExclude;
  bondsToExclude.Clear();
  bondsToExclude.SetBitOn(0);

  OBMol copy;
  std::vector<unsigned int> atomorder;
  atomorder.clear();
  bool ok = mol.CopySubstructure(copy, &atomsToCopy, &bondsToExclude, 2, &atomorder);
  OB_ASSERT(ok);
  OB_COMPARE(4, copy.NumAtoms());
  OB_COMPARE(4, copy.NumBonds());
>>>>>>> 8175cdac
}

int regressionstest(int argc, char* argv[])
{
  int defaultchoice = 1;
  
  int choice = defaultchoice;

  if (argc > 1) {
    if(sscanf(argv[1], "%d", &choice) != 1) {
      printf("Couldn't parse that input as a number\n");
      return -1;
    }
  }
  // Define location of file formats for testing
  #ifdef FORMATDIR
    char env[BUFF_SIZE];
    snprintf(env, BUFF_SIZE, "BABEL_LIBDIR=%s", FORMATDIR);
    putenv(env);
  #endif  

  switch(choice) {
  case 1:
    test_Issue135_UniversalSmiles();
    break;
  case 2:
<<<<<<< HEAD
	  test_bad_bondorders();
	  break;
=======
    test_SegCopySubstructure();
    break;
>>>>>>> 8175cdac
  case 221:
    test_Issue134_InChI_addH();
    break;
  case 222:
    test_Issue178_DeleteHydrogens();
    break;
  case 223:
    test_Issue305_NumRotors();
    break;
  case 224:
    test_PR329_Molfile_RGroups();
    break;
  case 225:
    test_AromaticTripleBond();
    break;
  case 226:
    test_SMILES_Valence();
    break;
  case 227:
    test_OBChemTsfm();
    break;
  case 228:
    test_ChemDraw_Basic();
    break;
  case 240:
    test_Fix1912_PDBReading();
    break;
  case 241:
    test_insertioncode();
    break;
  case 242:
    test_insertioncode_pdbqt();
    break;
  case 1794:
    test_github_issue_1794();
    break;
  case 2111:
    test_github_issue_2111();
    break;
  //case N:
  //  YOUR_TEST_HERE();
  //  Remember to update CMakeLists.txt with the number of your test
  //  break;
  default:
    cout << "Test number " << choice << " does not exist!\n";
    return -1;
  }

  return 0;
}
<|MERGE_RESOLUTION|>--- conflicted
+++ resolved
@@ -497,7 +497,6 @@
   test_github_issue_2111_impl("F/N=C(/C)[H]");
 }
 
-<<<<<<< HEAD
 void test_bad_bondorders() //make sure N in aromatic rings get right bond orders
 {
     //from PDB 1U71
@@ -544,7 +543,6 @@
         }
     }
     
-=======
 void test_SegCopySubstructure()
 {
   // Invalid memory access (atom->GetIdx()) detected in valgrind and sometimes
@@ -571,7 +569,6 @@
   OB_ASSERT(ok);
   OB_COMPARE(4, copy.NumAtoms());
   OB_COMPARE(4, copy.NumBonds());
->>>>>>> 8175cdac
 }
 
 int regressionstest(int argc, char* argv[])
@@ -598,52 +595,50 @@
     test_Issue135_UniversalSmiles();
     break;
   case 2:
-<<<<<<< HEAD
+    test_SegCopySubstructure();
+    break;
+  case 221:
+    test_Issue134_InChI_addH();
+    break;
+  case 222:
+    test_Issue178_DeleteHydrogens();
+    break;
+  case 223:
+    test_Issue305_NumRotors();
+    break;
+  case 224:
+    test_PR329_Molfile_RGroups();
+    break;
+  case 225:
+    test_AromaticTripleBond();
+    break;
+  case 226:
+    test_SMILES_Valence();
+    break;
+  case 227:
+    test_OBChemTsfm();
+    break;
+  case 228:
+    test_ChemDraw_Basic();
+    break;
+  case 240:
+    test_Fix1912_PDBReading();
+    break;
+  case 241:
+    test_insertioncode();
+    break;
+  case 242:
+    test_insertioncode_pdbqt();
+    break;
+  case 1794:
+    test_github_issue_1794();
+    break;
+  case 2111:
+    test_github_issue_2111();
+    break;
+  case 2384:
 	  test_bad_bondorders();
 	  break;
-=======
-    test_SegCopySubstructure();
-    break;
->>>>>>> 8175cdac
-  case 221:
-    test_Issue134_InChI_addH();
-    break;
-  case 222:
-    test_Issue178_DeleteHydrogens();
-    break;
-  case 223:
-    test_Issue305_NumRotors();
-    break;
-  case 224:
-    test_PR329_Molfile_RGroups();
-    break;
-  case 225:
-    test_AromaticTripleBond();
-    break;
-  case 226:
-    test_SMILES_Valence();
-    break;
-  case 227:
-    test_OBChemTsfm();
-    break;
-  case 228:
-    test_ChemDraw_Basic();
-    break;
-  case 240:
-    test_Fix1912_PDBReading();
-    break;
-  case 241:
-    test_insertioncode();
-    break;
-  case 242:
-    test_insertioncode_pdbqt();
-    break;
-  case 1794:
-    test_github_issue_1794();
-    break;
-  case 2111:
-    test_github_issue_2111();
-    break;
   //case N:
   //  YOUR_TEST_HERE();
   //  Remember to update CMakeLists.txt with the number of your test
