--- conflicted
+++ resolved
@@ -33,12 +33,8 @@
  *                 "Hartree", "Rydberg", "eV" or "electronvolt"
  * \return a factor to multiply energies with.
  */
-<<<<<<< HEAD
-double energyToKcal(std::string unit);
-=======
 extern "C" double energyToKcal(std::string unit);
->>>>>>> 8fde66fc
-    
+ 
 /*! \brief
  * Convenience function to extract thermochemistry from a molecule structure
  *
@@ -58,22 +54,6 @@
  * \param[out] Scomponents Translational, Rotational and Vibrational components of S0
  * \return true if all values were found, false otherwise.
  */
-<<<<<<< HEAD
-bool extract_thermochemistry(OpenBabel::OBMol  &mol,
-                                    bool    bVerbose,
-                                    int    *Nsymm,
-                                    int     Nrotbonds,
-                                    double  dbdt,
-                                    double *temperature,
-                                    double *DeltaHf0,
-                                    double *DeltaHfT,
-                                    double *DeltaGfT,
-                                    double *DeltaSfT,
-                                    double *S0T,
-                                    double *CVT,
-                                    double *CPT,
-                                    std::vector<double> &Scomponents);
-=======
 extern "C" bool extract_thermochemistry(OpenBabel::OBMol  &mol,
                                         bool    bVerbose,
                                         int    *Nsymm,
@@ -88,7 +68,6 @@
                                         double *CVT,
                                         double *CPT,
                                         std::vector<double> &Scomponents);
->>>>>>> 8fde66fc
 
 #endif //DATA_UTILITIES_H
 
